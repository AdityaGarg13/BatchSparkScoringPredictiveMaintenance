--- conflicted
+++ resolved
@@ -55,19 +55,11 @@
 
 # Setup
 
-<<<<<<< HEAD
- * Clone the GitHub repository:
-
-```{shell}
-git clone https://github.com/Azure/BatchSparkScoringPredictiveMaintenance.git
-```
-=======
  * Clone the GitHub repository: 
  
  ```
  git clone https://github.com/Azure/BatchSparkScoringPredictiveMaintenance.git
  ```
->>>>>>> 64a19283
 
  * `cd` into the root directory of your cloned repository
 
@@ -115,11 +107,9 @@
   * [Model Training Pipeline](https://github.com/Azure/BatchSparkScoringPredictiveMaintenance/blob/master/notebooks/2_Training_Pipeline.ipynb) Open the `2_Training_Pipeline` notebook on the Azure Databricks workspace. You can either `Run All` cells, or execute cells individually. This notebook will run two external notebooks. 
       1. Create a training data set with `2a_feature_engineering`. The training data is written to the Azure Databricks Data store. Once this notebook is run, you can optionally examine the data created with the `2a_feature_exploration` notebook.
       2. Create a machine learning model with `2b_model_building`. Once this notebook is run, you can optionally examine the model with the `2b_model_testing` notebook with other data created with the `2a_feature_engineering` notebook. The model is stored on the Azure Databricks file system in parquet format.
-<<<<<<< HEAD
+
   * [Data Scoring Pipeline](https://github.com/Azure/BatchSparkScoringPredictiveMaintenance/blob/master/notebooks/3_Scoring_Pipeline.ipynb) Open the `3_Scoring_Pipeline` notebook on the Azure Databricks workspace. You can either `Run All` cells, or execute cells individually. This notebook will also run two external notebooks. 
-=======
-  * [Data Scoring Pipeline](https://github.com/Azure/BatchSparkScoringPredictiveMaintenance/blob/master/notebooks/3_Scoring_Pipeline.ipynb) Open the `notebooks/3_Scoring_Pipeline` notebook on the Azure Databricks workspace. You can either `Run All` cells, or execute cells individually. This notebook will also run two external notebooks. 
->>>>>>> 64a19283
+
     1. Create a scoring data set with `2a_feature_engineering` with different input parameters than in the training dataset. The scoring data is written to the Azure Databricks Data store. Once this notebook is run, you can again optionally examine the data created with the `2a_feature_exploration` notebook. 
     2. `3a_model_scoring` will score the data with the machine learning model created with `2b_model_building`. The results data is written to the Azure Databricks Data store. Once this notebook is run, you can optionally examine the scored results data with the `3a_model_scoring_evaluation` notebook.
   * (optional) Instructions to create the batch scoring Databricks Job using the Databricks CLI are documented at https://github.com/Azure/BatchSparkScoringPredictiveMaintenance/blob/master/BatchScoringJob.md.
